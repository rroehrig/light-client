/* istanbul ignore file */
/* eslint-disable @typescript-eslint/camelcase */
/**
 * These io-ts codecs validate and decode JSON Raiden messages
 * They include BigNumber strings validation, enum validation (if needed), Address checksum
 * validation, etc, and converting everything to its respective object, where needed.
 */
import * as t from 'io-ts';
import { memoize } from 'lodash';
// import { ThrowReporter } from 'io-ts/lib/ThrowReporter';
import { Address, Hash, Secret, Signature, UInt } from '../utils/types';
import { Lock } from '../channels/types';

// types
export enum MessageType {
  DELIVERED = 'Delivered',
  PROCESSED = 'Processed',
  SECRET_REQUEST = 'SecretRequest',
  SECRET_REVEAL = 'RevealSecret',
  LOCKED_TRANSFER = 'LockedTransfer',
  REFUND_TRANSFER = 'RefundTransfer',
  UNLOCK = 'Unlock',
  LOCK_EXPIRED = 'LockExpired',
  TO_DEVICE = 'ToDevice',
  WITHDRAW_REQUEST = 'WithdrawRequest',
  WITHDRAW_CONFIRMATION = 'WithdrawConfirmation',
  WITHDRAW_EXPIRED = 'WithdrawExpired',
}

// Mixin of a message that contains an identifier and should be ack'ed with a respective Delivered
const RetrieableMessage = t.readonly(t.type({ message_identifier: UInt(8) }));

// Acknowledges to the sender that a RetrieableMessage was received
export const Delivered = t.readonly(
  t.type({
    type: t.literal(MessageType.DELIVERED),
    delivered_message_identifier: UInt(8),
  }),
);
export interface Delivered extends t.TypeOf<typeof Delivered> {}

// Confirms some message that required state validation was successfuly processed
export const Processed = t.readonly(
  t.intersection([
    t.type({
      type: t.literal(MessageType.PROCESSED),
    }),
    RetrieableMessage,
  ]),
);
export interface Processed extends t.TypeOf<typeof Processed> {}

// Requests the initiator to reveal the secret for a LockedTransfer targeted to us
export const SecretRequest = t.readonly(
  t.intersection([
    t.type({
      type: t.literal(MessageType.SECRET_REQUEST),
      payment_identifier: UInt(8),
      secrethash: Hash,
      amount: UInt(32),
      expiration: UInt(32),
    }),
    RetrieableMessage,
  ]),
);
export interface SecretRequest extends t.TypeOf<typeof SecretRequest> {}

// Reveal to the target or the previous hop a secret we just learned off-chain
export const SecretReveal = t.readonly(
  t.intersection([
    t.type({
      type: t.literal(MessageType.SECRET_REVEAL),
      secret: Secret,
    }),
    RetrieableMessage,
  ]),
);
export interface SecretReveal extends t.TypeOf<typeof SecretReveal> {}

// Mixin for messages containing a balance proof
export const EnvelopeMessage = t.readonly(
  t.intersection([
    t.type({
      chain_id: UInt(32),
      token_network_address: Address,
      channel_identifier: UInt(32),
      nonce: UInt(8),
      transferred_amount: UInt(32),
      locked_amount: UInt(32),
      locksroot: Hash,
    }),
    RetrieableMessage,
  ]),
);

export const RouteMetadata = t.readonly(
  t.type({
    route: t.array(Address),
  }),
);
export interface RouteMetadata extends t.TypeOf<typeof RouteMetadata> {}

export const Metadata = t.readonly(
  t.type({
    routes: t.array(RouteMetadata),
  }),
);
export interface Metadata extends t.TypeOf<typeof Metadata> {}

// base for locked and refund transfer, they differentiate only on the type tag
const LockedTransferBase = t.readonly(
  t.intersection([
    t.type({
      payment_identifier: UInt(8),
      token: Address,
      recipient: Address,
      lock: Lock,
      target: Address,
      initiator: Address,
      fee: UInt(32),
      metadata: Metadata,
    }),
    EnvelopeMessage,
  ]),
);

// a mediated transfer containing a locked amount
export const LockedTransfer = t.readonly(
  t.intersection([
    t.type({
      type: t.literal(MessageType.LOCKED_TRANSFER),
    }),
    LockedTransferBase,
  ]),
);
export interface LockedTransfer extends t.TypeOf<typeof LockedTransfer> {}

// if a mediated transfer didn't succeed, mediator can refund the amount with the same secrethash
// so the previous hop can retry it with another neighbor
export const RefundTransfer = t.readonly(
  t.intersection([
    t.type({
      type: t.literal(MessageType.REFUND_TRANSFER),
    }),
    LockedTransferBase,
  ]),
);
export interface RefundTransfer extends t.TypeOf<typeof RefundTransfer> {}

// when the secret is revealed, unlock sends a new balance proof without the lock and increasing
// the total transfered to finish the offchain transfer
export const Unlock = t.readonly(
  t.intersection([
    t.type({
      type: t.literal(MessageType.UNLOCK),
      payment_identifier: UInt(8),
      secret: Secret,
    }),
    EnvelopeMessage,
  ]),
);
export interface Unlock extends t.TypeOf<typeof Unlock> {}

// after mediated transfer fails and the lock expire, clean it from the locks tree
export const LockExpired = t.readonly(
  t.intersection([
    t.type({
      type: t.literal(MessageType.LOCK_EXPIRED),
      recipient: Address,
      secrethash: Hash,
    }),
    EnvelopeMessage,
  ]),
);
export interface LockExpired extends t.TypeOf<typeof LockExpired> {}

<<<<<<< HEAD
export const ToDevice = t.readonly(
  t.intersection([
    t.type({
      type: t.literal(MessageType.TO_DEVICE),
      message_identifier: UInt(8),
    }),
    Message,
  ]),
);
export interface ToDevice extends t.TypeOf<typeof ToDevice> {}

export const WithdrawBase = t.readonly(
  t.type({
    chain_id: UInt(32),
    token_network_address: Address,
    channel_identifier: UInt(32),
    participant: Address,
    total_withdraw: UInt(32),
    nonce: UInt(8),
    expiration: UInt(32),
  }),
);

export const WithdrawRequest = t.readonly(
  t.intersection([
    t.type({
      type: t.literal(MessageType.WITHDRAW_REQUEST),
    }),
    WithdrawBase,
    RetrieableMessage,
  ]),
);
export interface WithdrawRequest extends t.TypeOf<typeof WithdrawRequest> {}

export const WithdrawConfirmation = t.readonly(
  t.intersection([
    t.type({
      type: t.literal(MessageType.WITHDRAW_CONFIRMATION),
    }),
    WithdrawBase,
    RetrieableMessage,
  ]),
);
export interface WithdrawConfirmation extends t.TypeOf<typeof WithdrawConfirmation> {}

export const WithdrawExpired = t.readonly(
  t.intersection([
    t.type({
      type: t.literal(MessageType.WITHDRAW_EXPIRED),
    }),
    WithdrawBase,
    RetrieableMessage,
  ]),
);
export interface WithdrawExpired extends t.TypeOf<typeof WithdrawExpired> {}

=======
export const Message = t.union([
  Delivered,
  Processed,
  SecretRequest,
  SecretReveal,
  LockedTransfer,
  RefundTransfer,
  Unlock,
  LockExpired,
]);
// prefer an explicit union to have the union of the interfaces, instead of the union of t.TypeOf's
>>>>>>> 56b8864e
export type Message =
  | Delivered
  | Processed
  | SecretRequest
  | SecretReveal
  | LockedTransfer
  | RefundTransfer
  | Unlock
  | LockExpired
  | ToDevice
  | WithdrawRequest
  | WithdrawConfirmation
  | WithdrawExpired;
export type EnvelopeMessage = LockedTransfer | RefundTransfer | Unlock | LockExpired;

// generic type codec for messages that must be signed
// use it like: Codec = Signed(Message)
// The t.TypeOf<typeof codec> will be Signed<Message>, defined later
export const Signed = memoize<
  <C extends t.Mixed>(
    codec: C,
  ) => t.IntersectionC<
    [
      C,
      t.ReadonlyC<
        t.TypeC<{
          signature: typeof Signature;
        }>
      >,
    ]
  >
>(<C extends t.Mixed>(codec: C) =>
  t.intersection([codec, t.readonly(t.type({ signature: Signature }))]),
);
<<<<<<< HEAD
export type Signed<M extends Message> = M & { signature: Signature };

export const SignedMessageCodecs: { readonly [T in MessageType]: t.Mixed } = {
  [MessageType.DELIVERED]: Signed(Delivered),
  [MessageType.PROCESSED]: Signed(Processed),
  [MessageType.SECRET_REQUEST]: Signed(SecretRequest),
  [MessageType.SECRET_REVEAL]: Signed(SecretReveal),
  [MessageType.LOCKED_TRANSFER]: Signed(LockedTransfer),
  [MessageType.REFUND_TRANSFER]: Signed(RefundTransfer),
  [MessageType.UNLOCK]: Signed(Unlock),
  [MessageType.LOCK_EXPIRED]: Signed(LockExpired),
  [MessageType.TO_DEVICE]: Signed(ToDevice),
  [MessageType.WITHDRAW_REQUEST]: Signed(WithdrawRequest),
  [MessageType.WITHDRAW_CONFIRMATION]: Signed(WithdrawConfirmation),
  [MessageType.WITHDRAW_EXPIRED]: Signed(WithdrawExpired),
};
=======
export type Signed<M extends Message> = M & { signature: Signature };
>>>>>>> 56b8864e
<|MERGE_RESOLUTION|>--- conflicted
+++ resolved
@@ -174,15 +174,11 @@
 );
 export interface LockExpired extends t.TypeOf<typeof LockExpired> {}
 
-<<<<<<< HEAD
 export const ToDevice = t.readonly(
-  t.intersection([
-    t.type({
-      type: t.literal(MessageType.TO_DEVICE),
-      message_identifier: UInt(8),
-    }),
-    Message,
-  ]),
+  t.type({
+    type: t.literal(MessageType.TO_DEVICE),
+    message_identifier: UInt(8),
+  }),
 );
 export interface ToDevice extends t.TypeOf<typeof ToDevice> {}
 
@@ -231,7 +227,6 @@
 );
 export interface WithdrawExpired extends t.TypeOf<typeof WithdrawExpired> {}
 
-=======
 export const Message = t.union([
   Delivered,
   Processed,
@@ -241,9 +236,12 @@
   RefundTransfer,
   Unlock,
   LockExpired,
+  ToDevice,
+  WithdrawRequest,
+  WithdrawConfirmation,
+  WithdrawExpired,
 ]);
 // prefer an explicit union to have the union of the interfaces, instead of the union of t.TypeOf's
->>>>>>> 56b8864e
 export type Message =
   | Delivered
   | Processed
@@ -278,23 +276,4 @@
 >(<C extends t.Mixed>(codec: C) =>
   t.intersection([codec, t.readonly(t.type({ signature: Signature }))]),
 );
-<<<<<<< HEAD
-export type Signed<M extends Message> = M & { signature: Signature };
-
-export const SignedMessageCodecs: { readonly [T in MessageType]: t.Mixed } = {
-  [MessageType.DELIVERED]: Signed(Delivered),
-  [MessageType.PROCESSED]: Signed(Processed),
-  [MessageType.SECRET_REQUEST]: Signed(SecretRequest),
-  [MessageType.SECRET_REVEAL]: Signed(SecretReveal),
-  [MessageType.LOCKED_TRANSFER]: Signed(LockedTransfer),
-  [MessageType.REFUND_TRANSFER]: Signed(RefundTransfer),
-  [MessageType.UNLOCK]: Signed(Unlock),
-  [MessageType.LOCK_EXPIRED]: Signed(LockExpired),
-  [MessageType.TO_DEVICE]: Signed(ToDevice),
-  [MessageType.WITHDRAW_REQUEST]: Signed(WithdrawRequest),
-  [MessageType.WITHDRAW_CONFIRMATION]: Signed(WithdrawConfirmation),
-  [MessageType.WITHDRAW_EXPIRED]: Signed(WithdrawExpired),
-};
-=======
-export type Signed<M extends Message> = M & { signature: Signature };
->>>>>>> 56b8864e
+export type Signed<M extends Message> = M & { signature: Signature };