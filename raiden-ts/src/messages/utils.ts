// import * as t from 'io-ts';
import { ThrowReporter } from 'io-ts/lib/ThrowReporter';
import { isLeft } from 'fp-ts/lib/Either';

import { Signer } from 'ethers';
import { keccak256, RLP, verifyMessage } from 'ethers/utils';
import { arrayify, concat, hexlify } from 'ethers/utils/bytes';
import { HashZero } from 'ethers/constants';

import { Address, Hash, HexString, Signature, UInt } from '../utils/types';
import { encode, losslessParse, losslessStringify } from '../utils/data';
import { SignedBalanceProof } from '../channels/types';
<<<<<<< HEAD
import {
  EnvelopeMessage,
  Message,
  MessageType,
  Metadata,
  Signed,
  SignedMessageCodecs,
} from './types';
=======
import { EnvelopeMessage, Message, MessageType, Signed } from './types';
>>>>>>> 56b8864e

const CMDIDs: { readonly [T in MessageType]: number } = {
  [MessageType.DELIVERED]: 12,
  [MessageType.PROCESSED]: 0,
  [MessageType.SECRET_REQUEST]: 3,
  [MessageType.SECRET_REVEAL]: 11,
  [MessageType.LOCKED_TRANSFER]: 7,
  [MessageType.REFUND_TRANSFER]: 8,
  [MessageType.UNLOCK]: 4,
  [MessageType.LOCK_EXPIRED]: 13,
  [MessageType.TO_DEVICE]: 14,
  [MessageType.WITHDRAW_REQUEST]: 15,
  [MessageType.WITHDRAW_CONFIRMATION]: 16,
  [MessageType.WITHDRAW_EXPIRED]: 17,
};

// raiden_contracts.constants.MessageTypeId
enum MessageTypeId {
  BALANCE_PROOF = 1,
  WITHDRAW = 3,
}

/**
 * Create the hash of Metadata structure.
 *
 * @param metadata - The LockedTransfer metadata
 * @returns Hash of the metadata.
 */
export function createMetadataHash(metadata: Metadata): Hash {
  const routeHashes = metadata.routes.map(value => keccak256(RLP.encode(value.route)) as Hash);
  return keccak256(RLP.encode(routeHashes)) as Hash;
}

/**
 * Returns a balance_hash from transferred&locked amounts & locksroot
 *
 * @param transferredAmount - EnvelopeMessage.transferred_amount
 * @param lockedAmount - EnvelopeMessage.locked_amount
 * @param locksroot - Hash of all current locks
 * @returns Hash of the balance
 */
export function createBalanceHash(
  transferredAmount: UInt<32>,
  lockedAmount: UInt<32>,
  locksroot: Hash,
): Hash {
  return (transferredAmount.isZero() && lockedAmount.isZero() && locksroot === HashZero
    ? HashZero
    : keccak256(
        concat([encode(transferredAmount, 32), encode(lockedAmount, 32), encode(locksroot, 32)]),
      )) as Hash;
}

/**
 * Create the messageHash for a given EnvelopeMessage
 *
 * @param message - EnvelopeMessage to pack
 * @returns Hash of the message pack
 */
export function createMessageHash(message: EnvelopeMessage): Hash {
  switch (message.type) {
    case MessageType.LOCKED_TRANSFER:
    case MessageType.REFUND_TRANSFER:
      // hash of packed representation of the whole message
      let packed = concat([
        encode(CMDIDs[message.type], 1),
        encode(message.message_identifier, 8),
        encode(message.payment_identifier, 8),
        encode(message.lock.expiration, 32),
        encode(message.token, 20),
        encode(message.recipient, 20),
        encode(message.target, 20),
        encode(message.initiator, 20),
        encode(message.lock.secrethash, 32),
        encode(message.lock.amount, 32),
        encode(message.fee, 32),
      ]);

      if (message.type === MessageType.LOCKED_TRANSFER)
        packed = concat([packed, createMetadataHash(message.metadata)]);
      return keccak256(packed) as Hash;
    case MessageType.UNLOCK:
      return keccak256(
        concat([
          encode(CMDIDs[message.type], 1),
          encode(message.message_identifier, 8),
          encode(message.payment_identifier, 8),
          encode(message.secret, 32),
        ]),
      ) as Hash;
    case MessageType.LOCK_EXPIRED:
      return keccak256(
        concat([
          encode(CMDIDs[message.type], 1),
          encode(message.message_identifier, 8),
          encode(message.recipient, 20),
          encode(message.secrethash, 32),
        ]),
      ) as Hash;
  }
}

/**
 * Pack a message in a hex-string format, **without** signature
 * This packed hex-byte-array can then be used for signing.
 * On Raiden python client, this is the output of `_data_to_sign` method of the messages, as the
 * actual packed encoding was once used for binary transport protocols, but nowadays is used only
 * for generating data to be signed, which is the purpose of our implementation.
 *
 * @param message - Message to be packed
 * @returns HexBytes hex-encoded string data representing message in binary format
 */
export function packMessage(message: Message) {
  switch (message.type) {
    case MessageType.DELIVERED:
      return hexlify(
        concat([
          encode(CMDIDs[message.type], 1),
          encode(0, 3), // pad(3)
          encode(message.delivered_message_identifier, 8),
        ]),
      ) as HexString<12>;
    case MessageType.PROCESSED:
      return hexlify(
        concat([
          encode(CMDIDs[message.type], 1),
          encode(0, 3), // pad(3)
          encode(message.message_identifier, 8),
        ]),
      ) as HexString<12>;
    case MessageType.LOCKED_TRANSFER:
    case MessageType.REFUND_TRANSFER:
    case MessageType.UNLOCK:
    case MessageType.LOCK_EXPIRED: {
      const messageHash = createMessageHash(message),
        balanceHash = createBalanceHash(
          message.transferred_amount,
          message.locked_amount,
          message.locksroot,
        );
      return hexlify(
        concat([
          encode(message.token_network_address, 20),
          encode(message.chain_id, 32),
          encode(MessageTypeId.BALANCE_PROOF, 32),
          encode(message.channel_identifier, 32),
          encode(balanceHash, 32), // balance hash
          encode(message.nonce, 32),
          encode(messageHash, 32), // additional hash
        ]),
      ) as HexString<212>;
    }
    case MessageType.SECRET_REQUEST:
      return hexlify(
        concat([
          encode(CMDIDs[message.type], 1),
          encode(0, 3),
          encode(message.message_identifier, 8),
          encode(message.payment_identifier, 8),
          encode(message.secrethash, 32),
          encode(message.amount, 32),
          encode(message.expiration, 32),
        ]),
      ) as HexString<116>;
    case MessageType.SECRET_REVEAL:
      return hexlify(
        concat([
          encode(CMDIDs[message.type], 1),
          encode(0, 3),
          encode(message.message_identifier, 8),
          encode(message.secret, 32),
        ]),
      ) as HexString<44>;
    case MessageType.TO_DEVICE:
      return hexlify(
        concat([
          encode(CMDIDs[message.type], 1),
          encode(0, 3),
          encode(message.message_identifier, 8),
        ]),
      ) as HexString<12>;
    case MessageType.WITHDRAW_REQUEST:
    case MessageType.WITHDRAW_EXPIRED:
    case MessageType.WITHDRAW_CONFIRMATION:
      return hexlify(
        concat([
          encode(message.token_network_address, 20),
          encode(message.chain_id, 32),
          encode(MessageTypeId.WITHDRAW, 32),
          encode(message.channel_identifier, 32),
          encode(message.participant, 20),
          encode(message.total_withdraw, 32),
          encode(message.expiration, 32),
        ]),
      ) as HexString<200>;
  }
}

/**
 * Typeguard to check if a message contains a valid signature
 *
 * @param message - May or may not be a signed message
 * @returns Boolean if message is signed
 */
export function isSigned<M extends Message & { signature?: Signature }>(
  message: M,
): message is Signed<M> {
  return Signature.is(message.signature);
}

/**
 * Requires a signed message and returns its signer address
 *
 * @param message - Signed message to retrieve signer address
 * @returns Address which signed message
 */
export function getMessageSigner(message: Signed<Message>): Address {
  return verifyMessage(arrayify(packMessage(message)), message.signature) as Address;
}

/**
 * Get the SignedBalanceProof associated with an EnvelopeMessage
 *
 * @param message - Signed EnvelopeMessage
 * @returns SignedBalanceProof object for message
 */
export function getBalanceProofFromEnvelopeMessage(
  message: Signed<EnvelopeMessage>,
): SignedBalanceProof {
  return {
    chainId: message.chain_id,
    tokenNetworkAddress: message.token_network_address,
    channelId: message.channel_identifier,
    nonce: message.nonce,
    transferredAmount: message.transferred_amount,
    lockedAmount: message.locked_amount,
    locksroot: message.locksroot,
    messageHash: createMessageHash(message),
    signature: message.signature,
    sender: getMessageSigner(message),
  };
}

/**
 * Encode a Message as a JSON string
 * Uses lossless-json to encode BigNumbers as JSON 'number' type, as Raiden
 *
 * @param message - Message object to be serialized
 * @returns JSON string
 */
export function encodeJsonMessage(message: Signed<Message>): string {
  return losslessStringify(Signed(Message).encode(message));
}

/**
 * Try to decode text as a Message, using lossless-json to decode BigNumbers
 * Throws if can't decode, or message is invalid regarding any of the encoded constraints
 *
 * @param text - JSON string to try to decode
 * @returns Message object
 */
export function decodeJsonMessage(text: string): Signed<Message> {
  const parsed = losslessParse(text),
    decoded = Signed(Message).decode(parsed);
  if (isLeft(decoded)) throw ThrowReporter.report(decoded); // throws if decode failed
  return decoded.right;
}

/**
 * Pack message and request signer to sign it, and returns signed message
 *
 * @param signer - Signer instance
 * @param message - Unsigned message to pack and sign
 * @returns Promise to signed message
 */
export async function signMessage<M extends Message>(
  signer: Signer,
  message: M,
): Promise<Signed<M>> {
  if (isSigned(message)) return message;
  const signature = (await signer.signMessage(arrayify(packMessage(message)))) as Signature;
  return { ...message, signature };
}<|MERGE_RESOLUTION|>--- conflicted
+++ resolved
@@ -10,18 +10,7 @@
 import { Address, Hash, HexString, Signature, UInt } from '../utils/types';
 import { encode, losslessParse, losslessStringify } from '../utils/data';
 import { SignedBalanceProof } from '../channels/types';
-<<<<<<< HEAD
-import {
-  EnvelopeMessage,
-  Message,
-  MessageType,
-  Metadata,
-  Signed,
-  SignedMessageCodecs,
-} from './types';
-=======
-import { EnvelopeMessage, Message, MessageType, Signed } from './types';
->>>>>>> 56b8864e
+import { EnvelopeMessage, Message, MessageType, Metadata, Signed } from './types';
 
 const CMDIDs: { readonly [T in MessageType]: number } = {
   [MessageType.DELIVERED]: 12,
