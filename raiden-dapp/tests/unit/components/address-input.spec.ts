jest.mock('@/services/raiden-service');

jest.useFakeTimers();
import flushPromises from 'flush-promises';
import { $identicon } from '../utils/mocks';
import store from '@/store';
import { mount, Wrapper } from '@vue/test-utils';
import AddressInput from '@/components/AddressInput.vue';
import Vue from 'vue';
import Vuetify from 'vuetify';
import { mockInput } from '../utils/interaction-utils';
import RaidenService from '@/services/raiden-service';
import Mocked = jest.Mocked;

Vue.use(Vuetify);

describe('AddressInput', function() {
  let wrapper: Wrapper<AddressInput>;
  let raiden: Mocked<RaidenService>;
<<<<<<< HEAD
  const excludedAddress: string = '0x65E84e07dD79F3f03d72bc0fab664F56E6C55909';
=======
  let mockIdenticon: jest.Mock<any, any>;
  const excludeAddress: string = '0x65E84e07dD79F3f03d72bc0fab664F56E6C55909';
  const blockAddress: string = '0x123456789009876543211234567890';
>>>>>>> 97268ffc

  function vueFactory(value: string = '') {
    return mount(AddressInput, {
      sync: false,
      propsData: {
        value
      },
      mocks: {
        $raiden: raiden,
        $identicon: $identicon(),
        $t: (msg: string) => msg
      }
    });
  }

  beforeEach(() => {
    raiden = new RaidenService(store) as Mocked<RaidenService>;
    wrapper = mount(AddressInput, {
      sync: false,
      propsData: {
        value: '',
        exclude: [excludeAddress],
        block: [blockAddress]
      },
      mocks: {
        $raiden: raiden,
        $identicon: $identicon(),
        $t: (msg: string) => msg
      }
    });
  });

  it('should show no validation messages', () => {
    const messages = wrapper.find('.v-messages__message');
    expect(wrapper.props().value).toBe('');
    expect(messages.exists()).toBe(true);
    expect(messages.text()).toBe('');
  });

  it('should show a this address cannot be an empty message', async () => {
    mockInput(wrapper, '0x21b');
    await wrapper.vm.$nextTick();
    mockInput(wrapper);
    await wrapper.vm.$nextTick();

    expect(wrapper.emitted().input).toBeTruthy();
    expect(wrapper.emitted().input[0]).toEqual(['']);
    expect(wrapper.emitted().input[1]).toEqual(undefined);

    const messages = wrapper.find('.v-messages__message');
    expect(messages.exists()).toBe(true);
    expect(messages.text()).toBe('address-input.error.empty');
  });

  it('should should show a no valid address message', async () => {
    mockInput(wrapper, '0x21b');
    await wrapper.vm.$nextTick();

    const messages = wrapper.find('.v-messages__message');
    expect(messages.exists()).toBe(true);
    expect(messages.text()).toBe('address-input.error.invalid-address');
  });

  it('should should show a not checksum format message if address not in checksum format', async () => {
    mockInput(wrapper, '0x774afb0652ca2c711fd13e6e9d51620568f6ca82');
    await wrapper.vm.$nextTick();

    const messages = wrapper.find('.v-messages__message');
    expect(messages.exists()).toBe(true);
    expect(messages.text()).toBe('address-input.error.no-checksum');
  });

  test('valid checksum address should fire input event', async () => {
    mockInput(wrapper, '0x1D36124C90f53d491b6832F1c073F43E2550E35b');
    await wrapper.vm.$nextTick();

    expect(wrapper.emitted().input).toBeTruthy();
    expect(wrapper.emitted().input[0]).toEqual([
      '0x1D36124C90f53d491b6832F1c073F43E2550E35b'
    ]);
  });

  test('setting a valid address should render a blockie', async () => {
    wrapper.setProps({ value: '0x1D36124C90f53d491b6832F1c073F43E2550E35b' });
    await wrapper.vm.$nextTick();
    expect(wrapper.vm.$identicon.getIdenticon).toHaveBeenCalled();
  });

  describe('resolving ens names', () => {
    test('successfully resolved', async () => {
      raiden.ensResolve = jest
        .fn()
        .mockResolvedValue('0x1D36124C90f53d491b6832F1c073F43E2550E35b');
      mockInput(wrapper, 'ens');
      await wrapper.vm.$nextTick();
      mockInput(wrapper, 'enstest');
      await wrapper.vm.$nextTick();
      mockInput(wrapper, 'enstest.test');
      await wrapper.vm.$nextTick();
      jest.runAllTimers();
      await flushPromises();

      expect(wrapper.vm.$data.hint).toEqual(
        '0x1D36124C90f53d491b6832F1c073F43E2550E35b'
      );
      expect(wrapper.emitted().input).toBeTruthy();
      expect(wrapper.emitted().input[0]).toEqual([
        '0x1D36124C90f53d491b6832F1c073F43E2550E35b'
      ]);

      expect(wrapper.vm.$data.errorMessages).toHaveLength(0);
    });

    test('could not resolve an address', async () => {
      raiden.ensResolve = jest.fn().mockResolvedValue(null);

      mockInput(wrapper, 'enstest.test');
      await wrapper.vm.$nextTick();
      jest.runAllTimers();
      await flushPromises();

      expect(wrapper.vm.$data.hint).toEqual('');
      expect(wrapper.emitted().input).toBeTruthy();
      expect(wrapper.emitted().input[0]).toEqual([undefined]);

      expect(wrapper.vm.$data.errorMessages).toHaveLength(1);
      expect(wrapper.vm.$data.errorMessages).toContain(
        'address-input.error.ens-resolve-failed'
      );
    });

    test('failed to resolve an address', async () => {
      raiden.ensResolve = jest
        .fn()
        .mockRejectedValue(Error('something went wrong'));

      mockInput(wrapper, 'enstest.test');
      await wrapper.vm.$nextTick();
      jest.runAllTimers();
      await flushPromises();

      expect(wrapper.vm.$data.hint).toEqual('');
      expect(wrapper.emitted().input).toBeTruthy();
      expect(wrapper.emitted().input[0]).toEqual([undefined]);

      expect(wrapper.vm.$data.errorMessages).toHaveLength(1);
      expect(wrapper.vm.$data.errorMessages).toContain(
        'address-input.error.ens-resolve-failed'
      );
    });
  });

  describe('exclude & block address', () => {
    it('should show error message if excluded address is entered', async () => {
      mockInput(wrapper, excludeAddress);
      await wrapper.vm.$nextTick();

      const messages = wrapper.find('.v-messages__message');
      expect(messages.exists()).toBe(true);
      expect(messages.text()).toBe(
        'address-input.error.invalid-excluded-address'
      );
    });

<<<<<<< HEAD
    it('should not show error message if there is no exclude prop', async () => {
      wrapper = vueFactory();
=======
    it('should show error message if blocked address is entered', async () => {
      mockInput(wrapper, blockAddress);
      await wrapper.vm.$nextTick();

      const messages = wrapper.find('.v-messages__message');
      expect(messages.exists()).toBe(true);
      expect(messages.text()).toBe('address-input.error.channel-not-open');
    });

    it('should not show error message if there is no exclude or block prop', async () => {
      wrapper = mount(AddressInput, {
        propsData: {
          value: ''
        },
        mocks: {
          $raiden: raiden,
          $identicon: {
            getIdenticon: mockIdenticon
          },
          $t: (msg: string) => msg
        }
      });
>>>>>>> 97268ffc

      mockInput(wrapper, excludeAddress);
      await wrapper.vm.$nextTick();

      const messages = wrapper.find('.v-messages__message');
      expect(messages.exists()).toBe(false);
    });
  });

  describe('internal value should react to model changes', () => {
    test('invalid value should not update address', () => {
      wrapper = vueFactory('0xsdajlskdj');
      expect(wrapper.vm.$data.address).toBe('');
    });

    test('valid value should update address', () => {
      wrapper = vueFactory('0x1D36124C90f53d491b6832F1c073F43E2550E35b');
      expect(wrapper.vm.$data.address).toBe(
        '0x1D36124C90f53d491b6832F1c073F43E2550E35b'
      );
    });

    test('address should be updated on valid changes', async () => {
      wrapper = vueFactory();
      expect(wrapper.vm.$data.address).toBe('');
      wrapper.setProps({ value: '0x1D36124C90f53d491b6832F1c073F43E2550E35b' });
      await wrapper.vm.$nextTick();
      expect(wrapper.vm.$data.address).toBe(
        '0x1D36124C90f53d491b6832F1c073F43E2550E35b'
      );
    });

    test('address should not be updated on invalid changes', async () => {
      wrapper = vueFactory();
      expect(wrapper.vm.$data.address).toBe('');
      wrapper.setProps({ value: '0x1aaaaaadshjd' });
      await wrapper.vm.$nextTick();
      expect(wrapper.vm.$data.address).toBe('');
    });
  });
});<|MERGE_RESOLUTION|>--- conflicted
+++ resolved
@@ -17,13 +17,9 @@
 describe('AddressInput', function() {
   let wrapper: Wrapper<AddressInput>;
   let raiden: Mocked<RaidenService>;
-<<<<<<< HEAD
-  const excludedAddress: string = '0x65E84e07dD79F3f03d72bc0fab664F56E6C55909';
-=======
   let mockIdenticon: jest.Mock<any, any>;
   const excludeAddress: string = '0x65E84e07dD79F3f03d72bc0fab664F56E6C55909';
   const blockAddress: string = '0x123456789009876543211234567890';
->>>>>>> 97268ffc
 
   function vueFactory(value: string = '') {
     return mount(AddressInput, {
@@ -188,10 +184,6 @@
       );
     });
 
-<<<<<<< HEAD
-    it('should not show error message if there is no exclude prop', async () => {
-      wrapper = vueFactory();
-=======
     it('should show error message if blocked address is entered', async () => {
       mockInput(wrapper, blockAddress);
       await wrapper.vm.$nextTick();
@@ -214,7 +206,6 @@
           $t: (msg: string) => msg
         }
       });
->>>>>>> 97268ffc
 
       mockInput(wrapper, excludeAddress);
       await wrapper.vm.$nextTick();
